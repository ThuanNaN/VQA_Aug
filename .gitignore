--- conflicted
+++ resolved
@@ -168,9 +168,4 @@
 weights*
 runs
 
-<<<<<<< HEAD
-kd
-barlow_twins
-=======
-notebooks
->>>>>>> 7d8d9ea2
+notebooks